[![Build Status](https://travis-ci.org/poanetwork/poa-parity-bridge-contracts.svg?branch=master)](https://travis-ci.org/poanetwork/poa-parity-bridge-contracts)

# POA Bridge Smart Contracts
These contracts provide the core functionality for the POA bridge. They implement the logic to relay assests between two EVM-based blockchain networks. The contracts collect bridge validator's signatures to approve and facilitate relay operations. 

<<<<<<< HEAD
Currently, the contracts supports three types of relay operations:
* to tokenize native coins circulating in one blockchain network (Home) into an ERC20 token in another network (Foreign);
* to swap a token presented by an existing ERC20 contract in a Foreign network to an ERC20 token in the Home network, where one pair of bridge contracts correspond to one pair of ERC20 tokens;
* to mint new native coins in Home blockchain network from a token presented by an existing ERC20 contract in a Foreign network.  
=======
The POA bridge smart contracts are intended to work with [the bridge process implemented on NodeJS](https://github.com/poanetwork/bridge-nodejs).
Please refer to the bridge process documentation to configure and deploy the bridge.
>>>>>>> d8e6748a

## Summary

<<<<<<< HEAD
POA bridge contracts consist of several main parts:
* The Home Bridge is a smart contract that should be deployed in POA.Network;
* The Foreign Bridge is a smart contract that should be deployed in Ethereum Mainnet;
* Depending on type of relay operations the following components are used as well:
  * in `NATIVE-TO-ERC` mode: the ERC20 token (in fact, ERC677 extension is used) should be deployed on Foreign network;
  * in `ERC-TO-ERC` mode: the ERC20 token (in fact, ERC677 extension is used) should be deployed on Home network;
  * in `ERC-TO-NATIVE` mode: The home network nodes must support consensus engine that allows using a smart contract for block reward calculation.
* Validators is a smart contract that should be deployed in both the POA.Network and the Ethereum Mainnet.
=======
### Operations

Currently, the contracts support two types of relay operations:
* Tokenize the native coin in one blockchain network (Home) into an ERC20 token in another network (Foreign).
* Swap a token presented by an existing ERC20 contract in a Foreign network into an ERC20 token in the Home network, where one pair of bridge contracts corresponds to one pair of ERC20 tokens.


### Components

The POA bridge contracts consist of several components:
* The **Home Bridge** smart contract. This is currently deployed in POA.Network.
* The **Foreign Bridge** smart contract. This is deployed in the Ethereum Mainnet.
* Depending on the type of relay operations the following components are also used:
  * in `NATIVE-TO-ERC` mode: the ERC20 token (in fact, the ERC677 extension is used) is deployed on the Foreign network;
  * in `ERC-TO-ERC` mode: the ERC20 token (in fact, the ERC677 extension is used) is deployed on the Home network;
* The **Validators** smart contract is deployed in both the POA.Network and the Ethereum Mainnet.

### Bridge Roles and Responsibilities
>>>>>>> d8e6748a

Responsibilities and roles of the bridge:
- **Administrator** role (representation of a multisig contract):
  - add/remove validators
  - set daily limits on both bridges
  - set maximum per transaction limit on both bridges
  - set minimum per transaction limit on both bridges
  - upgrade contracts in case of vulnerability
  - set minimum required signatures from validators in order to relay a user's transaction
- **Validator** role:
  - provide 100% uptime to relay transactions
  - listen for `UserRequestForSignature` events on Home Bridge and sign an approval to relay assets on Foreign network
  - listen for `CollectedSignatures` events on Home Bridge. As soon as enough signatures are collected, transfer all collected signatures to the Foreign Bridge contract.
  - listen for `UserRequestForAffirmation` or `Transfer` (depending on the bridge mode) events on the Foreign Bridge and send approval to Home Bridge to relay assets from Foreign Network to Home
- **User** role:
  - sends assets to Bridge contracts:
    - in `NATIVE-TO-ERC` mode: send native coins to the Home Bridge to receive ERC20 tokens from the Foreign Bridge, send ERC20 tokens to the Foreign Bridge to unlock native coins from the Home Bridge;
    - in `ERC-TO-ERC` mode: transfer ERC20 tokens to the Foreign Bridge to mint ERC20 tokens on the Home Network, transfer ERC20 tokens to the Home Bridge to unlock ERC20 tokens on Foreign networks; 
    - in `ERC-TO-NATIVE` mode: send ERC20 tokens to the Foreign Bridge to receive native coins from the Home Bridge, send native coins to the Home Bridge to unlock ERC20 tokens from the Foreign Bridge.

## Usage

### Install Dependencies
```bash
npm install
```
### Deploy
Please the [README.md](deploy/README.md) in the `deploy` folder for instructions and .env file configuration

### Test
```bash
npm test
```

### Flatten
```bash
npm run flatten
```

## Contributing

See the [CONTRIBUTING](CONTRIBUTING.md) document for contribution, testing and pull request protocol.

## License

[![License: GPL v3.0](https://img.shields.io/badge/License-GPL%20v3-blue.svg)](https://www.gnu.org/licenses/gpl-3.0)

This project is licensed under the GNU General Public License v3.0. See the [LICENSE](LICENSE) file for details.


<|MERGE_RESOLUTION|>--- conflicted
+++ resolved
@@ -3,33 +3,17 @@
 # POA Bridge Smart Contracts
 These contracts provide the core functionality for the POA bridge. They implement the logic to relay assests between two EVM-based blockchain networks. The contracts collect bridge validator's signatures to approve and facilitate relay operations. 
 
-<<<<<<< HEAD
-Currently, the contracts supports three types of relay operations:
-* to tokenize native coins circulating in one blockchain network (Home) into an ERC20 token in another network (Foreign);
-* to swap a token presented by an existing ERC20 contract in a Foreign network to an ERC20 token in the Home network, where one pair of bridge contracts correspond to one pair of ERC20 tokens;
-* to mint new native coins in Home blockchain network from a token presented by an existing ERC20 contract in a Foreign network.  
-=======
 The POA bridge smart contracts are intended to work with [the bridge process implemented on NodeJS](https://github.com/poanetwork/bridge-nodejs).
 Please refer to the bridge process documentation to configure and deploy the bridge.
->>>>>>> d8e6748a
 
 ## Summary
 
-<<<<<<< HEAD
-POA bridge contracts consist of several main parts:
-* The Home Bridge is a smart contract that should be deployed in POA.Network;
-* The Foreign Bridge is a smart contract that should be deployed in Ethereum Mainnet;
-* Depending on type of relay operations the following components are used as well:
-  * in `NATIVE-TO-ERC` mode: the ERC20 token (in fact, ERC677 extension is used) should be deployed on Foreign network;
-  * in `ERC-TO-ERC` mode: the ERC20 token (in fact, ERC677 extension is used) should be deployed on Home network;
-  * in `ERC-TO-NATIVE` mode: The home network nodes must support consensus engine that allows using a smart contract for block reward calculation.
-* Validators is a smart contract that should be deployed in both the POA.Network and the Ethereum Mainnet.
-=======
 ### Operations
 
 Currently, the contracts support two types of relay operations:
 * Tokenize the native coin in one blockchain network (Home) into an ERC20 token in another network (Foreign).
 * Swap a token presented by an existing ERC20 contract in a Foreign network into an ERC20 token in the Home network, where one pair of bridge contracts corresponds to one pair of ERC20 tokens.
+* to mint new native coins in Home blockchain network from a token presented by an existing ERC20 contract in a Foreign network.
 
 
 ### Components
@@ -40,10 +24,10 @@
 * Depending on the type of relay operations the following components are also used:
   * in `NATIVE-TO-ERC` mode: the ERC20 token (in fact, the ERC677 extension is used) is deployed on the Foreign network;
   * in `ERC-TO-ERC` mode: the ERC20 token (in fact, the ERC677 extension is used) is deployed on the Home network;
+  * in `ERC-TO-NATIVE` mode: The home network nodes must support consensus engine that allows using a smart contract for block reward calculation;
 * The **Validators** smart contract is deployed in both the POA.Network and the Ethereum Mainnet.
 
 ### Bridge Roles and Responsibilities
->>>>>>> d8e6748a
 
 Responsibilities and roles of the bridge:
 - **Administrator** role (representation of a multisig contract):
