pragma solidity 0.4.24;
<<<<<<< HEAD

import "./OwnedUpgradeability.sol";
=======
import "../interfaces/IBridgeValidators.sol";
import "./Upgradeable.sol";
>>>>>>> df1fa675
import "../upgradeability/EternalStorage.sol";
import "openzeppelin-solidity/contracts/math/SafeMath.sol";
import "./Validatable.sol";
import "./Ownable.sol";
import "./Claimable.sol";


contract BasicBridge is EternalStorage, Validatable, Ownable, Upgradeable, Claimable {
    using SafeMath for uint256;

    event GasPriceChanged(uint256 gasPrice);
    event RequiredBlockConfirmationChanged(uint256 requiredBlockConfirmations);

    function getBridgeInterfacesVersion() public pure returns(uint64 major, uint64 minor, uint64 patch) {
        return (2, 2, 0);
    }

    function setGasPrice(uint256 _gasPrice) public onlyOwner {
        require(_gasPrice > 0);
        uintStorage[keccak256(abi.encodePacked("gasPrice"))] = _gasPrice;
        emit GasPriceChanged(_gasPrice);
    }

    function gasPrice() public view returns(uint256) {
        return uintStorage[keccak256(abi.encodePacked("gasPrice"))];
    }

    function setRequiredBlockConfirmations(uint256 _blockConfirmations) public onlyOwner {
        require(_blockConfirmations > 0);
        uintStorage[keccak256(abi.encodePacked("requiredBlockConfirmations"))] = _blockConfirmations;
        emit RequiredBlockConfirmationChanged(_blockConfirmations);
    }

    function requiredBlockConfirmations() public view returns(uint256) {
        return uintStorage[keccak256(abi.encodePacked("requiredBlockConfirmations"))];
    }

    function deployedAtBlock() public view returns(uint256) {
        return uintStorage[keccak256(abi.encodePacked("deployedAtBlock"))];
    }

<<<<<<< HEAD
    function setInitialize(bool _status) internal {
        boolStorage[keccak256(abi.encodePacked("isInitialized"))] = _status;
=======
    function setTotalSpentPerDay(uint256 _day, uint256 _value) internal {
        uintStorage[keccak256(abi.encodePacked("totalSpentPerDay", _day))] = _value;
    }

    function totalSpentPerDay(uint256 _day) public view returns(uint256) {
        return uintStorage[keccak256(abi.encodePacked("totalSpentPerDay", _day))];
    }

    function setTotalExecutedPerDay(uint256 _day, uint256 _value) internal {
        uintStorage[keccak256(abi.encodePacked("totalExecutedPerDay", _day))] = _value;
    }

    function totalExecutedPerDay(uint256 _day) public view returns(uint256) {
        return uintStorage[keccak256(abi.encodePacked("totalExecutedPerDay", _day))];
    }

    function minPerTx() public view returns(uint256) {
        return uintStorage[keccak256(abi.encodePacked("minPerTx"))];
    }

    function maxPerTx() public view returns(uint256) {
        return uintStorage[keccak256(abi.encodePacked("maxPerTx"))];
    }

    function executionMaxPerTx() public view returns(uint256) {
        return uintStorage[keccak256(abi.encodePacked("executionMaxPerTx"))];
    }

    function setInitialize() internal {
        boolStorage[keccak256(abi.encodePacked("isInitialized"))] = true;
>>>>>>> df1fa675
    }

    function isInitialized() public view returns(bool) {
        return boolStorage[keccak256(abi.encodePacked("isInitialized"))];
    }

<<<<<<< HEAD
    function claimTokens(address _token, address _to) public onlyIfOwnerOfProxy {
        require(_to != address(0));
        if (_token == address(0)) {
            _to.transfer(address(this).balance);
            return;
        }

        ERC20Basic token = ERC20Basic(_token);
        uint256 balance = token.balanceOf(this);
        require(token.transfer(_to, balance));
=======
    function getCurrentDay() public view returns(uint256) {
        return now / 1 days;
    }

    function setDailyLimit(uint256 _dailyLimit) public onlyOwner {
        uintStorage[keccak256(abi.encodePacked("dailyLimit"))] = _dailyLimit;
        emit DailyLimitChanged(_dailyLimit);
    }

    function dailyLimit() public view returns(uint256) {
        return uintStorage[keccak256(abi.encodePacked("dailyLimit"))];
    }

    function setExecutionDailyLimit(uint256 _dailyLimit) public onlyOwner {
        uintStorage[keccak256(abi.encodePacked("executionDailyLimit"))] = _dailyLimit;
        emit ExecutionDailyLimitChanged(_dailyLimit);
    }

    function executionDailyLimit() public view returns(uint256) {
        return uintStorage[keccak256(abi.encodePacked("executionDailyLimit"))];
    }

    function setExecutionMaxPerTx(uint256 _maxPerTx) external onlyOwner {
        require(_maxPerTx < executionDailyLimit());
        uintStorage[keccak256(abi.encodePacked("executionMaxPerTx"))] = _maxPerTx;
    }

    function setMaxPerTx(uint256 _maxPerTx) external onlyOwner {
        require(_maxPerTx < dailyLimit());
        uintStorage[keccak256(abi.encodePacked("maxPerTx"))] = _maxPerTx;
    }

    function setMinPerTx(uint256 _minPerTx) external onlyOwner {
        require(_minPerTx < dailyLimit() && _minPerTx < maxPerTx());
        uintStorage[keccak256(abi.encodePacked("minPerTx"))] = _minPerTx;
    }

    function withinLimit(uint256 _amount) public view returns(bool) {
        uint256 nextLimit = totalSpentPerDay(getCurrentDay()).add(_amount);
        return dailyLimit() >= nextLimit && _amount <= maxPerTx() && _amount >= minPerTx();
    }

    function withinExecutionLimit(uint256 _amount) public view returns(bool) {
        uint256 nextLimit = totalExecutedPerDay(getCurrentDay()).add(_amount);
        return executionDailyLimit() >= nextLimit && _amount <= executionMaxPerTx();
    }

    function claimTokens(address _token, address _to) public onlyIfUpgradeabilityOwner validAddress(_to) {
        claimValues(_token, _to);
>>>>>>> df1fa675
    }

    function isContract(address _addr) internal view returns (bool)
    {
        uint length;
        assembly { length := extcodesize(_addr) }
        return length > 0;
    }
}<|MERGE_RESOLUTION|>--- conflicted
+++ resolved
@@ -1,11 +1,6 @@
 pragma solidity 0.4.24;
-<<<<<<< HEAD
 
-import "./OwnedUpgradeability.sol";
-=======
-import "../interfaces/IBridgeValidators.sol";
 import "./Upgradeable.sol";
->>>>>>> df1fa675
 import "../upgradeability/EternalStorage.sol";
 import "openzeppelin-solidity/contracts/math/SafeMath.sol";
 import "./Validatable.sol";
@@ -47,109 +42,16 @@
         return uintStorage[keccak256(abi.encodePacked("deployedAtBlock"))];
     }
 
-<<<<<<< HEAD
-    function setInitialize(bool _status) internal {
-        boolStorage[keccak256(abi.encodePacked("isInitialized"))] = _status;
-=======
-    function setTotalSpentPerDay(uint256 _day, uint256 _value) internal {
-        uintStorage[keccak256(abi.encodePacked("totalSpentPerDay", _day))] = _value;
-    }
-
-    function totalSpentPerDay(uint256 _day) public view returns(uint256) {
-        return uintStorage[keccak256(abi.encodePacked("totalSpentPerDay", _day))];
-    }
-
-    function setTotalExecutedPerDay(uint256 _day, uint256 _value) internal {
-        uintStorage[keccak256(abi.encodePacked("totalExecutedPerDay", _day))] = _value;
-    }
-
-    function totalExecutedPerDay(uint256 _day) public view returns(uint256) {
-        return uintStorage[keccak256(abi.encodePacked("totalExecutedPerDay", _day))];
-    }
-
-    function minPerTx() public view returns(uint256) {
-        return uintStorage[keccak256(abi.encodePacked("minPerTx"))];
-    }
-
-    function maxPerTx() public view returns(uint256) {
-        return uintStorage[keccak256(abi.encodePacked("maxPerTx"))];
-    }
-
-    function executionMaxPerTx() public view returns(uint256) {
-        return uintStorage[keccak256(abi.encodePacked("executionMaxPerTx"))];
-    }
-
     function setInitialize() internal {
         boolStorage[keccak256(abi.encodePacked("isInitialized"))] = true;
->>>>>>> df1fa675
     }
 
     function isInitialized() public view returns(bool) {
         return boolStorage[keccak256(abi.encodePacked("isInitialized"))];
     }
 
-<<<<<<< HEAD
-    function claimTokens(address _token, address _to) public onlyIfOwnerOfProxy {
-        require(_to != address(0));
-        if (_token == address(0)) {
-            _to.transfer(address(this).balance);
-            return;
-        }
-
-        ERC20Basic token = ERC20Basic(_token);
-        uint256 balance = token.balanceOf(this);
-        require(token.transfer(_to, balance));
-=======
-    function getCurrentDay() public view returns(uint256) {
-        return now / 1 days;
-    }
-
-    function setDailyLimit(uint256 _dailyLimit) public onlyOwner {
-        uintStorage[keccak256(abi.encodePacked("dailyLimit"))] = _dailyLimit;
-        emit DailyLimitChanged(_dailyLimit);
-    }
-
-    function dailyLimit() public view returns(uint256) {
-        return uintStorage[keccak256(abi.encodePacked("dailyLimit"))];
-    }
-
-    function setExecutionDailyLimit(uint256 _dailyLimit) public onlyOwner {
-        uintStorage[keccak256(abi.encodePacked("executionDailyLimit"))] = _dailyLimit;
-        emit ExecutionDailyLimitChanged(_dailyLimit);
-    }
-
-    function executionDailyLimit() public view returns(uint256) {
-        return uintStorage[keccak256(abi.encodePacked("executionDailyLimit"))];
-    }
-
-    function setExecutionMaxPerTx(uint256 _maxPerTx) external onlyOwner {
-        require(_maxPerTx < executionDailyLimit());
-        uintStorage[keccak256(abi.encodePacked("executionMaxPerTx"))] = _maxPerTx;
-    }
-
-    function setMaxPerTx(uint256 _maxPerTx) external onlyOwner {
-        require(_maxPerTx < dailyLimit());
-        uintStorage[keccak256(abi.encodePacked("maxPerTx"))] = _maxPerTx;
-    }
-
-    function setMinPerTx(uint256 _minPerTx) external onlyOwner {
-        require(_minPerTx < dailyLimit() && _minPerTx < maxPerTx());
-        uintStorage[keccak256(abi.encodePacked("minPerTx"))] = _minPerTx;
-    }
-
-    function withinLimit(uint256 _amount) public view returns(bool) {
-        uint256 nextLimit = totalSpentPerDay(getCurrentDay()).add(_amount);
-        return dailyLimit() >= nextLimit && _amount <= maxPerTx() && _amount >= minPerTx();
-    }
-
-    function withinExecutionLimit(uint256 _amount) public view returns(bool) {
-        uint256 nextLimit = totalExecutedPerDay(getCurrentDay()).add(_amount);
-        return executionDailyLimit() >= nextLimit && _amount <= executionMaxPerTx();
-    }
-
     function claimTokens(address _token, address _to) public onlyIfUpgradeabilityOwner validAddress(_to) {
         claimValues(_token, _to);
->>>>>>> df1fa675
     }
 
     function isContract(address _addr) internal view returns (bool)
