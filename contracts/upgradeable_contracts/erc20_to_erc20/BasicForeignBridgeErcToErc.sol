pragma solidity 0.4.24;

import "../BasicForeignBridge.sol";
import "openzeppelin-solidity/contracts/token/ERC20/ERC20.sol";

contract BasicForeignBridgeErcToErc is BasicForeignBridge {
    function _initialize(
        address _validatorContract,
        address _erc20token,
        uint256 _requiredBlockConfirmations,
        uint256 _gasPrice,
<<<<<<< HEAD
=======
        uint256[] _dailyLimitMaxPerTxMinPerTxArray, // [ 0 = _dailyLimit, 1 = _maxPerTx, 2 = _minPerTx ]
        uint256[] _homeDailyLimitHomeMaxPerTxArray, // [ 0 = _homeDailyLimit, 1 = _homeMaxPerTx ]
>>>>>>> cc771828
        address _owner,
        uint256 _decimalShift
    ) internal {
        require(!isInitialized());
        require(AddressUtils.isContract(_validatorContract));
        require(_requiredBlockConfirmations != 0);
        require(_gasPrice > 0);
<<<<<<< HEAD
=======
        require(
            _dailyLimitMaxPerTxMinPerTxArray[2] > 0 && // _minPerTx > 0
                _dailyLimitMaxPerTxMinPerTxArray[1] > _dailyLimitMaxPerTxMinPerTxArray[2] && // _maxPerTx > _minPerTx
                _dailyLimitMaxPerTxMinPerTxArray[0] > _dailyLimitMaxPerTxMinPerTxArray[1] // _dailyLimit > _maxPerTx
        );
        require(_homeDailyLimitHomeMaxPerTxArray[1] < _homeDailyLimitHomeMaxPerTxArray[0]); // _homeMaxPerTx < _homeDailyLimit
>>>>>>> cc771828
        require(_owner != address(0));

        addressStorage[VALIDATOR_CONTRACT] = _validatorContract;
        setErc20token(_erc20token);
        uintStorage[DEPLOYED_AT_BLOCK] = block.number;
        uintStorage[REQUIRED_BLOCK_CONFIRMATIONS] = _requiredBlockConfirmations;
        uintStorage[GAS_PRICE] = _gasPrice;
<<<<<<< HEAD
=======
        uintStorage[DAILY_LIMIT] = _dailyLimitMaxPerTxMinPerTxArray[0];
        uintStorage[MAX_PER_TX] = _dailyLimitMaxPerTxMinPerTxArray[1];
        uintStorage[MIN_PER_TX] = _dailyLimitMaxPerTxMinPerTxArray[2];
        uintStorage[EXECUTION_DAILY_LIMIT] = _homeDailyLimitHomeMaxPerTxArray[0];
        uintStorage[EXECUTION_MAX_PER_TX] = _homeDailyLimitHomeMaxPerTxArray[1];
>>>>>>> cc771828
        uintStorage[DECIMAL_SHIFT] = _decimalShift;
        setOwner(_owner);
        setInitialize();

        emit RequiredBlockConfirmationChanged(_requiredBlockConfirmations);
        emit GasPriceChanged(_gasPrice);
<<<<<<< HEAD
=======
        emit DailyLimitChanged(_dailyLimitMaxPerTxMinPerTxArray[0]);
        emit ExecutionDailyLimitChanged(_homeDailyLimitHomeMaxPerTxArray[0]);
>>>>>>> cc771828
    }

    function getBridgeMode() external pure returns (bytes4 _data) {
        return 0xba4690f5; // bytes4(keccak256(abi.encodePacked("erc-to-erc-core")))
    }

    function claimTokens(address _token, address _to) public {
        require(_token != address(erc20token()));
        super.claimTokens(_token, _to);
    }

    function onExecuteMessage(
        address _recipient,
        uint256 _amount,
        bytes32 /*_txHash*/
    ) internal returns (bool) {
        setTotalExecutedPerDay(getCurrentDay(), totalExecutedPerDay(getCurrentDay()).add(_amount));
        uint256 amount = _amount.div(10**decimalShift());
        return erc20token().transfer(_recipient, amount);
    }

    function onFailedMessage(address, uint256, bytes32) internal {
        revert();
    }

    /* solcov ignore next */
    function erc20token() public view returns (ERC20);

    /* solcov ignore next */
    function setErc20token(address _token) internal;
}<|MERGE_RESOLUTION|>--- conflicted
+++ resolved
@@ -9,11 +9,7 @@
         address _erc20token,
         uint256 _requiredBlockConfirmations,
         uint256 _gasPrice,
-<<<<<<< HEAD
-=======
-        uint256[] _dailyLimitMaxPerTxMinPerTxArray, // [ 0 = _dailyLimit, 1 = _maxPerTx, 2 = _minPerTx ]
-        uint256[] _homeDailyLimitHomeMaxPerTxArray, // [ 0 = _homeDailyLimit, 1 = _homeMaxPerTx ]
->>>>>>> cc771828
+        uint256[] _requestLimitsArray, // [ 0 = _dailyLimit, 1 = _maxPerTx, 2 = _minPerTx ]
         address _owner,
         uint256 _decimalShift
     ) internal {
@@ -21,15 +17,11 @@
         require(AddressUtils.isContract(_validatorContract));
         require(_requiredBlockConfirmations != 0);
         require(_gasPrice > 0);
-<<<<<<< HEAD
-=======
         require(
-            _dailyLimitMaxPerTxMinPerTxArray[2] > 0 && // _minPerTx > 0
-                _dailyLimitMaxPerTxMinPerTxArray[1] > _dailyLimitMaxPerTxMinPerTxArray[2] && // _maxPerTx > _minPerTx
-                _dailyLimitMaxPerTxMinPerTxArray[0] > _dailyLimitMaxPerTxMinPerTxArray[1] // _dailyLimit > _maxPerTx
+            _requestLimitsArray[2] > 0 && // _minPerTx > 0
+                _requestLimitsArray[1] > _requestLimitsArray[2] && // _maxPerTx > _minPerTx
+                _requestLimitsArray[1] < _requestLimitsArray[0] // _maxPerTx < _dailyLimit
         );
-        require(_homeDailyLimitHomeMaxPerTxArray[1] < _homeDailyLimitHomeMaxPerTxArray[0]); // _homeMaxPerTx < _homeDailyLimit
->>>>>>> cc771828
         require(_owner != address(0));
 
         addressStorage[VALIDATOR_CONTRACT] = _validatorContract;
@@ -37,25 +29,17 @@
         uintStorage[DEPLOYED_AT_BLOCK] = block.number;
         uintStorage[REQUIRED_BLOCK_CONFIRMATIONS] = _requiredBlockConfirmations;
         uintStorage[GAS_PRICE] = _gasPrice;
-<<<<<<< HEAD
-=======
-        uintStorage[DAILY_LIMIT] = _dailyLimitMaxPerTxMinPerTxArray[0];
-        uintStorage[MAX_PER_TX] = _dailyLimitMaxPerTxMinPerTxArray[1];
-        uintStorage[MIN_PER_TX] = _dailyLimitMaxPerTxMinPerTxArray[2];
-        uintStorage[EXECUTION_DAILY_LIMIT] = _homeDailyLimitHomeMaxPerTxArray[0];
-        uintStorage[EXECUTION_MAX_PER_TX] = _homeDailyLimitHomeMaxPerTxArray[1];
->>>>>>> cc771828
         uintStorage[DECIMAL_SHIFT] = _decimalShift;
+        uintStorage[DAILY_LIMIT] = _requestLimitsArray[0];
+        uintStorage[MAX_PER_TX] = _requestLimitsArray[1];
+        uintStorage[MIN_PER_TX] = _requestLimitsArray[2];
         setOwner(_owner);
         setInitialize();
 
         emit RequiredBlockConfirmationChanged(_requiredBlockConfirmations);
         emit GasPriceChanged(_gasPrice);
-<<<<<<< HEAD
-=======
-        emit DailyLimitChanged(_dailyLimitMaxPerTxMinPerTxArray[0]);
-        emit ExecutionDailyLimitChanged(_homeDailyLimitHomeMaxPerTxArray[0]);
->>>>>>> cc771828
+
+        emit DailyLimitChanged(_requestLimitsArray[0]);
     }
 
     function getBridgeMode() external pure returns (bytes4 _data) {
