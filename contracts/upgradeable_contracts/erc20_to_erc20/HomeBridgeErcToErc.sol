--- conflicted
+++ resolved
@@ -25,30 +25,14 @@
         address _erc677token,
         uint256[] _executionLimitsArray, // [ 0 = _executionDailyLimit, 1 = _executionMaxPerTx, 2 = _executionMinPerTx ]
         address _owner,
-<<<<<<< HEAD
         uint256 _decimalShift,
         address _limitsContract
-    ) public returns (bool) {
+    ) public onlyRelevantSender returns (bool) {
         require(!isInitialized());
         require(AddressUtils.isContract(_validatorContract));
         require(_requiredBlockConfirmations > 0);
         require(_owner != address(0));
         require(AddressUtils.isContract(_limitsContract));
-=======
-        uint256 _decimalShift
-    ) external onlyRelevantSender returns (bool) {
-        _initialize(
-            _validatorContract,
-            _dailyLimitMaxPerTxMinPerTxArray,
-            _homeGasPrice,
-            _requiredBlockConfirmations,
-            _erc677token,
-            _foreignDailyLimitForeignMaxPerTxArray,
-            _owner,
-            _decimalShift
-        );
-        setInitialize();
->>>>>>> 1c8ee41f
 
         addressStorage[VALIDATOR_CONTRACT] = _validatorContract;
         uintStorage[DEPLOYED_AT_BLOCK] = block.number;
@@ -60,36 +44,8 @@
         addressStorage[LIMITS_CONTRACT] = _limitsContract;
         _setLimits(_requestLimitsArray, _executionLimitsArray);
 
-<<<<<<< HEAD
         emit RequiredBlockConfirmationChanged(_requiredBlockConfirmations);
         emit GasPriceChanged(_homeGasPrice);
-=======
-    function rewardableInitialize(
-        address _validatorContract,
-        uint256[] _dailyLimitMaxPerTxMinPerTxArray, // [ 0 = _dailyLimit, 1 = _maxPerTx, 2 = _minPerTx ]
-        uint256 _homeGasPrice,
-        uint256 _requiredBlockConfirmations,
-        address _erc677token,
-        uint256[] _foreignDailyLimitForeignMaxPerTxArray, // [ 0 = _foreignDailyLimit, 1 = _foreignMaxPerTx ]
-        address _owner,
-        address _feeManager,
-        uint256[] _homeFeeForeignFeeArray, // [ 0 = _homeFee, 1 = _foreignFee ]
-        uint256 _decimalShift
-    ) external onlyRelevantSender returns (bool) {
-        _rewardableInitialize(
-            _validatorContract,
-            _dailyLimitMaxPerTxMinPerTxArray,
-            _homeGasPrice,
-            _requiredBlockConfirmations,
-            _erc677token,
-            _foreignDailyLimitForeignMaxPerTxArray,
-            _owner,
-            _feeManager,
-            _homeFeeForeignFeeArray,
-            _decimalShift
-        );
-        setInitialize();
->>>>>>> 1c8ee41f
 
         setInitialize();
         return isInitialized();
