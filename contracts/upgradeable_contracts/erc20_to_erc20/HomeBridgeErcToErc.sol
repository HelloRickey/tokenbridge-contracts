--- conflicted
+++ resolved
@@ -7,18 +7,11 @@
 import "../../ERC677Receiver.sol";
 import "../BasicHomeBridge.sol";
 import "../OverdrawManagement.sol";
-<<<<<<< HEAD
 import "./RewardableHomeBridgeErcToErc.sol";
-import "../../IBlockReward.sol";
-
-
-contract HomeBridgeErcToErc is ERC677Receiver, EternalStorage, BasicBridge, BasicHomeBridge, ERC677Bridge, OverdrawManagement, RewardableHomeBridgeErcToErc {
-=======
 import "../ERC677BridgeForBurnableMintableToken.sol";
 
 
-contract HomeBridgeErcToErc is ERC677Receiver, EternalStorage, BasicBridge, BasicHomeBridge, ERC677BridgeForBurnableMintableToken, OverdrawManagement {
->>>>>>> 1d61c2ca
+contract HomeBridgeErcToErc is ERC677Receiver, EternalStorage, BasicBridge, BasicHomeBridge, ERC677BridgeForBurnableMintableToken, OverdrawManagement, RewardableHomeBridgeErcToErc {
 
     event AmountLimitExceeded(address recipient, uint256 value, bytes32 transactionHash);
 
@@ -169,7 +162,6 @@
 
     function onExecuteAffirmation(address _recipient, uint256 _value, bytes32 txHash) internal returns(bool) {
         setTotalExecutedPerDay(getCurrentDay(), totalExecutedPerDay(getCurrentDay()).add(_value));
-<<<<<<< HEAD
         uint256 valueToMint = _value;
         address feeManager = feeManagerContract();
         if (feeManager != address(0)) {
@@ -177,10 +169,7 @@
             distributeFeeFromAffirmation(fee, feeManager, txHash);
             valueToMint = valueToMint.sub(fee);
         }
-        return erc677token().mint(_recipient, valueToMint);
-=======
-        return IBurnableMintableERC677Token(erc677token()).mint(_recipient, _value);
->>>>>>> 1d61c2ca
+        return IBurnableMintableERC677Token(erc677token()).mint(_recipient, valueToMint);
     }
 
     function fireEventOnTokenTransfer(address _from, uint256 _value) internal {
