--- conflicted
+++ resolved
@@ -14,43 +14,28 @@
         address _owner,
         uint256 _decimalShift
     ) external returns (bool) {
-<<<<<<< HEAD
-        require(
-            _requestLimitsArray[2] > 0 && // _minPerTx > 0
-                _requestLimitsArray[1] > _requestLimitsArray[2] && // _maxPerTx > _minPerTx
-                _requestLimitsArray[0] > _requestLimitsArray[1] // _dailyLimit > _maxPerTx
-        );
         require(
             _executionLimitsArray[2] > 0 && // _homeMinPerTx > 0
                 _executionLimitsArray[1] > _executionLimitsArray[2] && // _homeMaxPerTx > _homeMinPerTx
                 _executionLimitsArray[1] < _executionLimitsArray[0] // _homeMaxPerTx < _homeDailyLimit
         );
 
-        uintStorage[DAILY_LIMIT] = _requestLimitsArray[0];
-        uintStorage[MAX_PER_TX] = _requestLimitsArray[1];
-        uintStorage[MIN_PER_TX] = _requestLimitsArray[2];
         uintStorage[EXECUTION_DAILY_LIMIT] = _executionLimitsArray[0];
         uintStorage[EXECUTION_MAX_PER_TX] = _executionLimitsArray[1];
         uintStorage[EXECUTION_MIN_PER_TX] = _executionLimitsArray[2];
 
-        _initialize(_validatorContract, _erc20token, _requiredBlockConfirmations, _gasPrice, _owner, _decimalShift);
-
-        emit DailyLimitChanged(_requestLimitsArray[0]);
-        emit ExecutionDailyLimitChanged(_executionLimitsArray[0]);
-
-=======
         _initialize(
             _validatorContract,
             _erc20token,
             _requiredBlockConfirmations,
             _gasPrice,
-            _dailyLimitMaxPerTxMinPerTxArray,
-            _homeDailyLimitHomeMaxPerTxArray,
+            _requestLimitsArray,
             _owner,
             _decimalShift
         );
 
->>>>>>> cc771828
+        emit ExecutionDailyLimitChanged(_executionLimitsArray[0]);
+
         return isInitialized();
     }
 
