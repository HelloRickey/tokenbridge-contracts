pragma solidity 0.4.24;

import "../IBlockReward.sol";
import "../libraries/SafeMath.sol";


contract BlockReward is IBlockReward {
    using SafeMath for uint256;

<<<<<<< HEAD
    address[] validatorList;
=======
    address[] public validatorList;
>>>>>>> 7ee814e1
    uint256 public mintedCoins = 0;
    uint256 public feeAmount = 0;
    mapping(bytes32 => uint256) internal uintStorage;
    bytes32 internal constant MINTED_TOTALLY_BY_BRIDGE = "mintedTotallyByBridge";
    address public token;

    function () external payable {
    }

    function bridgesAllowedLength() external view returns(uint256) {
        return 3;
    }

    function addExtraReceiver(uint256 _amount, address _receiver) external {
        require(_amount > 0);
        require(_receiver != address(0));
        mintedCoins = mintedCoins.add(_amount);
        this.addMintedTotallyByBridge(_amount, msg.sender);
        _receiver.transfer(_amount);
    }

    function mintedTotally() public view returns (uint256) {
        return mintedCoins;
    }

    function mintedTotallyByBridge(address _bridge) public view returns(uint256) {
        return uintStorage[
        keccak256(abi.encode(MINTED_TOTALLY_BY_BRIDGE, _bridge))
        ];
    }

    function addMintedTotallyByBridge(uint256 _amount, address _bridge) external {
        bytes32 hash = keccak256(abi.encode(MINTED_TOTALLY_BY_BRIDGE, _bridge));
        uintStorage[hash] = uintStorage[hash].add(_amount);
    }

    function setValidatorsRewards(address[] _initialValidators) external {
        validatorList = _initialValidators;
    }

<<<<<<< HEAD
    function addBridgeNativeFeeReceivers(uint256 _amount) external {
=======
    function setToken(address _token) external {
        token = _token;
    }

    function addBridgeTokenFeeReceivers(uint256 _amount) external {
        address[] memory receivers = new address[](validatorList.length);
        uint256[] memory rewards = new uint256[](validatorList.length);
>>>>>>> 7ee814e1
        feeAmount = _amount;
        uint256 feePerValidator = _amount.div(validatorList.length);

        uint256 randomValidatorIndex;
        uint256 diff = _amount.sub(feePerValidator.mul(validatorList.length));
        if (diff > 0) {
            randomValidatorIndex = random(validatorList.length);
        }

        for (uint256 i = 0; i < validatorList.length; i++) {
            uint256 feeToDistribute = feePerValidator;
            if (diff > 0 && randomValidatorIndex == i) {
                feeToDistribute = feeToDistribute.add(diff);
            }
<<<<<<< HEAD
            this.addExtraReceiver(feeToDistribute, validatorList[i]);
        }
=======
            receivers[i] = validatorList[i];
            rewards[i] = feeToDistribute;
        }

        require(token.call(abi.encodeWithSignature("mintReward(address[],uint256[])", receivers, rewards)));
>>>>>>> 7ee814e1
    }

    function random(uint256 _count) public view returns(uint256) {
        return uint256(blockhash(block.number.sub(1))) % _count;
    }
}<|MERGE_RESOLUTION|>--- conflicted
+++ resolved
@@ -7,11 +7,7 @@
 contract BlockReward is IBlockReward {
     using SafeMath for uint256;
 
-<<<<<<< HEAD
-    address[] validatorList;
-=======
     address[] public validatorList;
->>>>>>> 7ee814e1
     uint256 public mintedCoins = 0;
     uint256 public feeAmount = 0;
     mapping(bytes32 => uint256) internal uintStorage;
@@ -52,17 +48,11 @@
         validatorList = _initialValidators;
     }
 
-<<<<<<< HEAD
-    function addBridgeNativeFeeReceivers(uint256 _amount) external {
-=======
     function setToken(address _token) external {
         token = _token;
     }
 
-    function addBridgeTokenFeeReceivers(uint256 _amount) external {
-        address[] memory receivers = new address[](validatorList.length);
-        uint256[] memory rewards = new uint256[](validatorList.length);
->>>>>>> 7ee814e1
+    function addBridgeNativeFeeReceivers(uint256 _amount) external {
         feeAmount = _amount;
         uint256 feePerValidator = _amount.div(validatorList.length);
 
@@ -77,16 +67,32 @@
             if (diff > 0 && randomValidatorIndex == i) {
                 feeToDistribute = feeToDistribute.add(diff);
             }
-<<<<<<< HEAD
             this.addExtraReceiver(feeToDistribute, validatorList[i]);
         }
-=======
+    }
+
+    function addBridgeTokenFeeReceivers(uint256 _amount) external {
+        address[] memory receivers = new address[](validatorList.length);
+        uint256[] memory rewards = new uint256[](validatorList.length);
+        feeAmount = _amount;
+        uint256 feePerValidator = _amount.div(validatorList.length);
+
+        uint256 randomValidatorIndex;
+        uint256 diff = _amount.sub(feePerValidator.mul(validatorList.length));
+        if (diff > 0) {
+            randomValidatorIndex = random(validatorList.length);
+        }
+
+        for (uint256 i = 0; i < validatorList.length; i++) {
+            uint256 feeToDistribute = feePerValidator;
+            if (diff > 0 && randomValidatorIndex == i) {
+                feeToDistribute = feeToDistribute.add(diff);
+            }
             receivers[i] = validatorList[i];
             rewards[i] = feeToDistribute;
         }
 
         require(token.call(abi.encodeWithSignature("mintReward(address[],uint256[])", receivers, rewards)));
->>>>>>> 7ee814e1
     }
 
     function random(uint256 _count) public view returns(uint256) {
