--- conflicted
+++ resolved
@@ -17,11 +17,8 @@
   ether,
   getEvents,
   expectEventInLogs,
-<<<<<<< HEAD
-  calculateDailyLimit
-=======
+  calculateDailyLimit,
   createFullAccounts
->>>>>>> 06e45658
 } = require('../helpers/helpers')
 
 const oneEther = ether('1')
@@ -478,10 +475,11 @@
         erc20Token.address,
         requireBlockConfirmations,
         gasPrice,
-        [dailyLimit, maxPerTx, minPerTx],
-        [homeDailyLimit, homeMaxPerTx],
+        requestLimitsArray,
+        executionLimitsArray,
         owner,
-        decimalShiftZero
+        decimalShiftZero,
+        absoluteLimitsContract.address
       )
       await erc20Token.mint(foreignBridgeWithMaxSigs.address, value)
 
