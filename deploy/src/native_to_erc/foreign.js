const assert = require('assert')
const Web3Utils = require('web3-utils')
const env = require('../loadEnv')

const {
  deployContract,
  privateKeyToAddress,
  sendRawTxForeign,
  upgradeProxy,
  initializeValidators,
  transferProxyOwnership,
  transferOwnership,
  setBridgeContract,
  assertStateWithRetry
} = require('../deploymentUtils')
const { web3Foreign, deploymentPrivateKey, FOREIGN_RPC_URL } = require('../web3')

const ERC677BridgeToken = require('../../../build/contracts/ERC677BridgeToken.json')
const ERC677BridgeTokenRewardable = require('../../../build/contracts/ERC677BridgeTokenRewardable.json')
const EternalStorageProxy = require('../../../build/contracts/EternalStorageProxy.json')
const BridgeValidators = require('../../../build/contracts/BridgeValidators.json')
const RewardableValidators = require('../../../build/contracts/RewardableValidators.json')
const FeeManagerNativeToErc = require('../../../build/contracts/FeeManagerNativeToErc.json')
const ForeignBridge = require('../../../build/contracts/ForeignBridgeNativeToErc.json')

const VALIDATORS = env.VALIDATORS.split(' ')
const VALIDATORS_REWARD_ACCOUNTS = env.VALIDATORS_REWARD_ACCOUNTS.split(' ')

const {
  DEPLOYMENT_ACCOUNT_PRIVATE_KEY,
  REQUIRED_NUMBER_OF_VALIDATORS,
  FOREIGN_GAS_PRICE,
  FOREIGN_BRIDGE_OWNER,
  FOREIGN_VALIDATORS_OWNER,
  FOREIGN_UPGRADEABLE_ADMIN,
  FOREIGN_DAILY_LIMIT,
  FOREIGN_MAX_AMOUNT_PER_TX,
  FOREIGN_MIN_AMOUNT_PER_TX,
  FOREIGN_REQUIRED_BLOCK_CONFIRMATIONS,
  BRIDGEABLE_TOKEN_NAME,
  BRIDGEABLE_TOKEN_SYMBOL,
  BRIDGEABLE_TOKEN_DECIMALS,
  HOME_DAILY_LIMIT,
  HOME_MAX_AMOUNT_PER_TX,
  DEPLOY_REWARDABLE_TOKEN,
  BLOCK_REWARD_ADDRESS,
  DPOS_STAKING_ADDRESS,
  FOREIGN_REWARDABLE,
  HOME_TRANSACTIONS_FEE
} = env

const DEPLOYMENT_ACCOUNT_ADDRESS = privateKeyToAddress(DEPLOYMENT_ACCOUNT_PRIVATE_KEY)

const isRewardableBridge = FOREIGN_REWARDABLE === 'ONE_DIRECTION'

async function initializeBridge({ validatorsBridge, bridge, erc677bridgeToken, initialNonce }) {
  let nonce = initialNonce
  let initializeFBridgeData

  if (isRewardableBridge) {
    console.log('\ndeploying implementation for fee manager')
    const feeManager = await deployContract(FeeManagerNativeToErc, [], {
      from: DEPLOYMENT_ACCOUNT_ADDRESS,
      network: 'foreign',
      nonce
    })
    console.log('[Foreign] feeManager Implementation: ', feeManager.options.address)
    nonce++

    const homeFeeInWei = Web3Utils.toWei(HOME_TRANSACTIONS_FEE.toString(), 'ether')

    console.log('\ninitializing Foreign Bridge with fee contract:\n')
    console.log(`Foreign Validators: ${validatorsBridge.options.address},
  FOREIGN_DAILY_LIMIT : ${FOREIGN_DAILY_LIMIT} which is ${Web3Utils.fromWei(
      FOREIGN_DAILY_LIMIT
    )} in eth,
  FOREIGN_MAX_AMOUNT_PER_TX: ${FOREIGN_MAX_AMOUNT_PER_TX} which is ${Web3Utils.fromWei(
      FOREIGN_MAX_AMOUNT_PER_TX
    )} in eth,
  FOREIGN_MIN_AMOUNT_PER_TX: ${FOREIGN_MIN_AMOUNT_PER_TX} which is ${Web3Utils.fromWei(
      FOREIGN_MIN_AMOUNT_PER_TX
    )} in eth,
  FOREIGN_GAS_PRICE: ${FOREIGN_GAS_PRICE}, FOREIGN_REQUIRED_BLOCK_CONFIRMATIONS : ${FOREIGN_REQUIRED_BLOCK_CONFIRMATIONS},
    HOME_DAILY_LIMIT: ${HOME_DAILY_LIMIT} which is ${Web3Utils.fromWei(HOME_DAILY_LIMIT)} in eth,
  HOME_MAX_AMOUNT_PER_TX: ${HOME_MAX_AMOUNT_PER_TX} which is ${Web3Utils.fromWei(
      HOME_MAX_AMOUNT_PER_TX
    )} in eth,
  FOREIGN_BRIDGE_OWNER: ${FOREIGN_BRIDGE_OWNER},
  Fee Manager: ${feeManager.options.address},
  Home Fee: ${homeFeeInWei} which is ${HOME_TRANSACTIONS_FEE * 100}%`)

    initializeFBridgeData = await bridge.methods
      .rewardableInitialize(
        validatorsBridge.options.address,
        erc677bridgeToken.options.address,
        FOREIGN_DAILY_LIMIT,
        FOREIGN_MAX_AMOUNT_PER_TX,
        FOREIGN_MIN_AMOUNT_PER_TX,
        FOREIGN_GAS_PRICE,
        FOREIGN_REQUIRED_BLOCK_CONFIRMATIONS,
        HOME_DAILY_LIMIT,
        HOME_MAX_AMOUNT_PER_TX,
        FOREIGN_BRIDGE_OWNER,
        feeManager.options.address,
        homeFeeInWei
      )
      .encodeABI({ from: DEPLOYMENT_ACCOUNT_ADDRESS })
  } else {
    console.log('\ninitializing Foreign Bridge with following parameters:\n')
    console.log(`Foreign Validators: ${validatorsBridge.options.address},
  FOREIGN_DAILY_LIMIT : ${FOREIGN_DAILY_LIMIT} which is ${Web3Utils.fromWei(
      FOREIGN_DAILY_LIMIT
    )} in eth,
  FOREIGN_MAX_AMOUNT_PER_TX: ${FOREIGN_MAX_AMOUNT_PER_TX} which is ${Web3Utils.fromWei(
      FOREIGN_MAX_AMOUNT_PER_TX
    )} in eth,
  FOREIGN_MIN_AMOUNT_PER_TX: ${FOREIGN_MIN_AMOUNT_PER_TX} which is ${Web3Utils.fromWei(
      FOREIGN_MIN_AMOUNT_PER_TX
    )} in eth,
  FOREIGN_GAS_PRICE: ${FOREIGN_GAS_PRICE}, FOREIGN_REQUIRED_BLOCK_CONFIRMATIONS : ${FOREIGN_REQUIRED_BLOCK_CONFIRMATIONS},
    HOME_DAILY_LIMIT: ${HOME_DAILY_LIMIT} which is ${Web3Utils.fromWei(HOME_DAILY_LIMIT)} in eth,
  HOME_MAX_AMOUNT_PER_TX: ${HOME_MAX_AMOUNT_PER_TX} which is ${Web3Utils.fromWei(
      HOME_MAX_AMOUNT_PER_TX
    )} in eth,
  FOREIGN_BRIDGE_OWNER: ${FOREIGN_BRIDGE_OWNER}
  `)

    initializeFBridgeData = await bridge.methods
      .initialize(
        validatorsBridge.options.address,
        erc677bridgeToken.options.address,
        FOREIGN_DAILY_LIMIT,
        FOREIGN_MAX_AMOUNT_PER_TX,
        FOREIGN_MIN_AMOUNT_PER_TX,
        FOREIGN_GAS_PRICE,
        FOREIGN_REQUIRED_BLOCK_CONFIRMATIONS,
        HOME_DAILY_LIMIT,
        HOME_MAX_AMOUNT_PER_TX,
        FOREIGN_BRIDGE_OWNER
      )
      .encodeABI({ from: DEPLOYMENT_ACCOUNT_ADDRESS })
  }

  const txInitializeBridge = await sendRawTxForeign({
    data: initializeFBridgeData,
    nonce,
    to: bridge.options.address,
    privateKey: deploymentPrivateKey,
    url: FOREIGN_RPC_URL
  })
  if (txInitializeBridge.status) {
    assert.strictEqual(Web3Utils.hexToNumber(txInitializeBridge.status), 1, 'Transaction Failed')
  } else {
    await assertStateWithRetry(bridge.methods.isInitialized().call, true)
  }
  nonce++

  return nonce
}

async function deployForeign() {
  let nonce = await web3Foreign.eth.getTransactionCount(DEPLOYMENT_ACCOUNT_ADDRESS)
  console.log('========================================')
  console.log('deploying ForeignBridge')
  console.log('========================================\n')

  console.log('\n[Foreign] deploying BRIDGEABLE_TOKEN_SYMBOL token')
  const erc677bridgeToken = await deployContract(
    DEPLOY_REWARDABLE_TOKEN ? ERC677BridgeTokenRewardable : ERC677BridgeToken,
    [BRIDGEABLE_TOKEN_NAME, BRIDGEABLE_TOKEN_SYMBOL, BRIDGEABLE_TOKEN_DECIMALS],
    { from: DEPLOYMENT_ACCOUNT_ADDRESS, network: 'foreign', nonce }
  )
  nonce++
  console.log('[Foreign] BRIDGEABLE_TOKEN_SYMBOL: ', erc677bridgeToken.options.address)

  console.log('\ndeploying storage for foreign validators')
  const storageValidatorsForeign = await deployContract(EternalStorageProxy, [], {
    from: DEPLOYMENT_ACCOUNT_ADDRESS,
    network: 'foreign',
    nonce
  })
  nonce++
  console.log('[Foreign] BridgeValidators Storage: ', storageValidatorsForeign.options.address)

  console.log('\ndeploying implementation for foreign validators')
  const bridgeValidatorsContract = isRewardableBridge ? RewardableValidators : BridgeValidators
  const bridgeValidatorsForeign = await deployContract(bridgeValidatorsContract, [], {
    from: DEPLOYMENT_ACCOUNT_ADDRESS,
    network: 'foreign',
    nonce
  })
  nonce++
  console.log(
    '[Foreign] BridgeValidators Implementation: ',
    bridgeValidatorsForeign.options.address
  )

  console.log('\nhooking up eternal storage to BridgeValidators')
  await upgradeProxy({
    proxy: storageValidatorsForeign,
    implementationAddress: bridgeValidatorsForeign.options.address,
    version: '1',
    nonce,
    url: FOREIGN_RPC_URL
  })
  nonce++

  console.log('\ninitializing Foreign Bridge Validators with following parameters:\n')
  bridgeValidatorsForeign.options.address = storageValidatorsForeign.options.address
  await initializeValidators({
    contract: bridgeValidatorsForeign,
    isRewardableBridge,
    requiredNumber: REQUIRED_NUMBER_OF_VALIDATORS,
    validators: VALIDATORS,
    rewardAccounts: VALIDATORS_REWARD_ACCOUNTS,
    owner: FOREIGN_VALIDATORS_OWNER,
    nonce,
    url: FOREIGN_RPC_URL
  })
  nonce++

  console.log('\nTransferring ownership of ValidatorsProxy\n')
  await transferProxyOwnership({
    proxy: storageValidatorsForeign,
    newOwner: FOREIGN_UPGRADEABLE_ADMIN,
    nonce,
    url: FOREIGN_RPC_URL
  })
  nonce++

  console.log('\ndeploying foreignBridge storage\n')
  const foreignBridgeStorage = await deployContract(EternalStorageProxy, [], {
    from: DEPLOYMENT_ACCOUNT_ADDRESS,
    network: 'foreign',
    nonce
  })
  nonce++
  console.log('[Foreign] ForeignBridge Storage: ', foreignBridgeStorage.options.address)

  console.log('\ndeploying foreignBridge implementation\n')
  const foreignBridgeImplementation = await deployContract(ForeignBridge, [], {
    from: DEPLOYMENT_ACCOUNT_ADDRESS,
    network: 'foreign',
    nonce
  })
  nonce++
  console.log(
    '[Foreign] ForeignBridge Implementation: ',
    foreignBridgeImplementation.options.address
  )

  console.log('\nhooking up ForeignBridge storage to ForeignBridge implementation')
  await upgradeProxy({
    proxy: foreignBridgeStorage,
    implementationAddress: foreignBridgeImplementation.options.address,
    version: '1',
    nonce,
    url: FOREIGN_RPC_URL
  })
  nonce++

  foreignBridgeImplementation.options.address = foreignBridgeStorage.options.address
  nonce = await initializeBridge({
    validatorsBridge: storageValidatorsForeign,
    bridge: foreignBridgeImplementation,
    erc677bridgeToken,
    initialNonce: nonce
  })

  console.log('\nset bridge contract on ERC677BridgeToken')
  await setBridgeContract({
    contract: erc677bridgeToken,
    bridgeAddress: foreignBridgeStorage.options.address,
    nonce,
    url: FOREIGN_RPC_URL
  })
  nonce++

  if (DEPLOY_REWARDABLE_TOKEN) {
    console.log('\nset BlockReward contract on ERC677BridgeTokenRewardable')
    const setBlockRewardContractData = await erc677bridgeToken.methods
      .setBlockRewardContract(BLOCK_REWARD_ADDRESS)
      .encodeABI()
    const setBlockRewardContract = await sendRawTxForeign({
      data: setBlockRewardContractData,
      nonce,
      to: erc677bridgeToken.options.address,
      privateKey: deploymentPrivateKey,
      url: FOREIGN_RPC_URL
    })
    if (setBlockRewardContract.status) {
      assert.strictEqual(
        Web3Utils.hexToNumber(setBlockRewardContract.status),
        1,
        'Transaction Failed'
      )
    } else {
      await assertStateWithRetry(
        erc677bridgeToken.methods.blockRewardContract().call,
        BLOCK_REWARD_ADDRESS
      )
    }
    nonce++

<<<<<<< HEAD
    console.log('\nset ValidatorSet contract on ERC677BridgeTokenRewardable')
    const setValidatorSetContractData = await erc677bridgeToken.methods
      .setValidatorSetContract(DPOS_VALIDATOR_SET_ADDRESS)
      .encodeABI()
    const setValidatorSetContract = await sendRawTxForeign({
      data: setValidatorSetContractData,
      nonce,
=======
    console.log('\nset Staking contract on ERC677BridgeTokenRewardable')
    const setStakingContractData = await erc677bridgeToken.methods
      .setStakingContract(DPOS_STAKING_ADDRESS)
      .encodeABI({ from: DEPLOYMENT_ACCOUNT_ADDRESS })
    const setStakingContract = await sendRawTxForeign({
      data: setStakingContractData,
      nonce: foreignNonce,
>>>>>>> c7c84cf1
      to: erc677bridgeToken.options.address,
      privateKey: deploymentPrivateKey,
      url: FOREIGN_RPC_URL
    })
<<<<<<< HEAD
    if (setValidatorSetContract.status) {
      assert.strictEqual(
        Web3Utils.hexToNumber(setValidatorSetContract.status),
        1,
        'Transaction Failed'
      )
    } else {
      await assertStateWithRetry(
        erc677bridgeToken.methods.validatorSetContract().call,
        DPOS_VALIDATOR_SET_ADDRESS
      )
    }
    nonce++
=======
    assert.strictEqual(Web3Utils.hexToNumber(setStakingContract.status), 1, 'Transaction Failed')
    foreignNonce++
>>>>>>> c7c84cf1
  }

  console.log('transferring ownership of ERC677BridgeToken token to foreignBridge contract')
  await transferOwnership({
    contract: erc677bridgeToken,
    newOwner: foreignBridgeStorage.options.address,
    nonce,
    url: FOREIGN_RPC_URL
  })
  nonce++

  console.log('transferring proxy ownership to multisig for foreign bridge Proxy contract')
  await transferProxyOwnership({
    proxy: foreignBridgeStorage,
    newOwner: FOREIGN_UPGRADEABLE_ADMIN,
    nonce,
    url: FOREIGN_RPC_URL
  })

  console.log('\nForeign Deployment Bridge completed\n')
  return {
    foreignBridge: {
      address: foreignBridgeStorage.options.address,
      deployedBlockNumber: Web3Utils.hexToNumber(foreignBridgeStorage.deployedBlockNumber)
    },
    erc677: { address: erc677bridgeToken.options.address }
  }
}

module.exports = deployForeign<|MERGE_RESOLUTION|>--- conflicted
+++ resolved
@@ -302,31 +302,20 @@
     }
     nonce++
 
-<<<<<<< HEAD
-    console.log('\nset ValidatorSet contract on ERC677BridgeTokenRewardable')
-    const setValidatorSetContractData = await erc677bridgeToken.methods
-      .setValidatorSetContract(DPOS_VALIDATOR_SET_ADDRESS)
-      .encodeABI()
-    const setValidatorSetContract = await sendRawTxForeign({
-      data: setValidatorSetContractData,
-      nonce,
-=======
     console.log('\nset Staking contract on ERC677BridgeTokenRewardable')
     const setStakingContractData = await erc677bridgeToken.methods
       .setStakingContract(DPOS_STAKING_ADDRESS)
-      .encodeABI({ from: DEPLOYMENT_ACCOUNT_ADDRESS })
+      .encodeABI()
     const setStakingContract = await sendRawTxForeign({
       data: setStakingContractData,
-      nonce: foreignNonce,
->>>>>>> c7c84cf1
+      nonce,
       to: erc677bridgeToken.options.address,
       privateKey: deploymentPrivateKey,
       url: FOREIGN_RPC_URL
     })
-<<<<<<< HEAD
     if (setValidatorSetContract.status) {
       assert.strictEqual(
-        Web3Utils.hexToNumber(setValidatorSetContract.status),
+        Web3Utils.hexToNumber(setStakingContract.status),
         1,
         'Transaction Failed'
       )
@@ -337,10 +326,6 @@
       )
     }
     nonce++
-=======
-    assert.strictEqual(Web3Utils.hexToNumber(setStakingContract.status), 1, 'Transaction Failed')
-    foreignNonce++
->>>>>>> c7c84cf1
   }
 
   console.log('transferring ownership of ERC677BridgeToken token to foreignBridge contract')
