--- conflicted
+++ resolved
@@ -27,14 +27,11 @@
   BRIDGEABLE_TOKEN_NAME,
   BRIDGEABLE_TOKEN_SYMBOL,
   BRIDGEABLE_TOKEN_DECIMALS,
-<<<<<<< HEAD
+  HOME_DAILY_LIMIT,
+  HOME_MAX_AMOUNT_PER_TX,
   DEPLOY_REWARDABLE_TOKEN,
   BLOCK_REWARD_ADDRESS,
   DPOS_VALIDATOR_SET_ADDRESS
-=======
-  HOME_DAILY_LIMIT,
-  HOME_MAX_AMOUNT_PER_TX
->>>>>>> 46151629
 } = env
 
 const DEPLOYMENT_ACCOUNT_ADDRESS = privateKeyToAddress(DEPLOYMENT_ACCOUNT_PRIVATE_KEY)
