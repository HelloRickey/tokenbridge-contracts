const Web3Utils = require('web3-utils')
const { web3Foreign, FOREIGN_RPC_URL } = require('../web3')
const { deployContract, privateKeyToAddress, upgradeProxy } = require('../deploymentUtils')
const {
  foreignContracts: {
    EternalStorageProxy,
    ForeignAMBErc677ToErc677: ForeignBridgeAbsoluteDailyLimit,
    ForeignAMBErc677ToErc677RelativeDailyLimit: ForeignBridgeRelativeDailyLimit,
  }
} = require('../loadContracts')
const {
  DEPLOYMENT_ACCOUNT_PRIVATE_KEY,
  RELATIVE_DAILY_LIMIT,
} = require('../loadEnv')

const DEPLOYMENT_ACCOUNT_ADDRESS = privateKeyToAddress(DEPLOYMENT_ACCOUNT_PRIVATE_KEY)

async function deployForeign() {
  let nonce = await web3Foreign.eth.getTransactionCount(DEPLOYMENT_ACCOUNT_ADDRESS)

  console.log('\n[Foreign] Deploying Bridge Mediator storage\n')
  const foreignBridgeStorage = await deployContract(EternalStorageProxy, [], {
    from: DEPLOYMENT_ACCOUNT_ADDRESS,
    network: 'foreign',
    nonce
  })
  nonce++
  console.log('[Foreign] Bridge Mediator Storage: ', foreignBridgeStorage.options.address)

<<<<<<< HEAD
  console.log('\n[Foreign] Deploying foreignBridge implementation\n')
  const ForeignBridgeContract = RELATIVE_DAILY_LIMIT ? ForeignBridgeRelativeDailyLimit : ForeignBridgeAbsoluteDailyLimit
  const foreignBridgeImplementation = await deployContract(ForeignBridgeContract, [], {
=======
  console.log('\n[Foreign] Deploying Bridge Mediator implementation\n')
  const foreignBridgeImplementation = await deployContract(ForeignBridge, [], {
>>>>>>> 6fb7e592
    from: DEPLOYMENT_ACCOUNT_ADDRESS,
    network: 'foreign',
    nonce
  })
  nonce++
  console.log('[Foreign] Bridge Mediator Implementation: ', foreignBridgeImplementation.options.address)

  console.log('\n[Foreign] Hooking up Mediator storage to Mediator implementation')
  await upgradeProxy({
    proxy: foreignBridgeStorage,
    implementationAddress: foreignBridgeImplementation.options.address,
    version: '1',
    nonce,
    url: FOREIGN_RPC_URL
  })

  console.log('\nForeign part of ERC677-to-ERC677 bridge deployed\n')
  return {
    foreignBridgeMediator: { address: foreignBridgeStorage.options.address }
  }
}

module.exports = deployForeign<|MERGE_RESOLUTION|>--- conflicted
+++ resolved
@@ -27,14 +27,9 @@
   nonce++
   console.log('[Foreign] Bridge Mediator Storage: ', foreignBridgeStorage.options.address)
 
-<<<<<<< HEAD
-  console.log('\n[Foreign] Deploying foreignBridge implementation\n')
+  console.log('\n[Foreign] Deploying Bridge Mediator implementation\n')
   const ForeignBridgeContract = RELATIVE_DAILY_LIMIT ? ForeignBridgeRelativeDailyLimit : ForeignBridgeAbsoluteDailyLimit
   const foreignBridgeImplementation = await deployContract(ForeignBridgeContract, [], {
-=======
-  console.log('\n[Foreign] Deploying Bridge Mediator implementation\n')
-  const foreignBridgeImplementation = await deployContract(ForeignBridge, [], {
->>>>>>> 6fb7e592
     from: DEPLOYMENT_ACCOUNT_ADDRESS,
     network: 'foreign',
     nonce
