const path = require('path')
require('dotenv').config({
  path: path.join(__dirname, '..', '.env')
})
const { isAddress, toBN } = require('web3').utils
const envalid = require('envalid')
const { ZERO_ADDRESS } = require('./constants')

// Validations and constants
const validBridgeModes = ['NATIVE_TO_ERC', 'ERC_TO_ERC', 'ERC_TO_NATIVE']
<<<<<<< HEAD
const validFeeManagerTypes = ['BRIDGE_VALIDATORS_REWARD', 'POSDAO_REWARD']
=======
const validRewardModes = ['false', 'ONE_DIRECTION', 'BOTH_DIRECTIONS']
>>>>>>> 19fa684b
const bigNumValidator = envalid.makeValidator(x => toBN(x))
const validateAddress = address => {
  if (isAddress(address)) {
    return address
  }

  throw new Error(`Invalid address: ${address}`)
}
const addressValidator = envalid.makeValidator(validateAddress)
const addressesValidator = envalid.makeValidator(addresses => {
  addresses.split(' ').forEach(validateAddress)
  return addresses
})
const validateRewardableAddresses = (validators, rewards) => {
  const validatorsLength = validators ? validators.split(' ').length : 0
  const validatorsRewardLength = rewards ? rewards.split(' ').length : 0
  if (validatorsLength !== validatorsRewardLength) {
    throw new Error(
      `List of rewards accounts (${validatorsRewardLength} accounts) should be the same length as list of validators (${validatorsLength} accounts)`
    )
  }
}

const {
  BRIDGE_MODE,
  HOME_REWARDABLE,
  FOREIGN_REWARDABLE,
  VALIDATORS,
  VALIDATORS_REWARD_ACCOUNTS,
  DEPLOY_REWARDABLE_TOKEN,
  HOME_FEE_MANAGER_TYPE
} = process.env

if (!validBridgeModes.includes(BRIDGE_MODE)) {
  throw new Error(`Invalid bridge mode: ${BRIDGE_MODE}`)
}

if (!validRewardModes.includes(HOME_REWARDABLE)) {
  throw new Error(
    `Invalid HOME_REWARDABLE: ${HOME_REWARDABLE}. Supported values are ${validRewardModes}`
  )
}

if (!validRewardModes.includes(FOREIGN_REWARDABLE)) {
  throw new Error(
    `Invalid FOREIGN_REWARDABLE: ${FOREIGN_REWARDABLE}. Supported values are ${validRewardModes}`
  )
}

let validations = {
  DEPLOYMENT_ACCOUNT_PRIVATE_KEY: envalid.str(),
  DEPLOYMENT_GAS_LIMIT: bigNumValidator(),
  HOME_DEPLOYMENT_GAS_PRICE: bigNumValidator(),
  FOREIGN_DEPLOYMENT_GAS_PRICE: bigNumValidator(),
  GET_RECEIPT_INTERVAL_IN_MILLISECONDS: bigNumValidator(),
  HOME_RPC_URL: envalid.str(),
  HOME_BRIDGE_OWNER: addressValidator(),
  HOME_VALIDATORS_OWNER: addressesValidator(),
  HOME_UPGRADEABLE_ADMIN: addressValidator(),
  HOME_DAILY_LIMIT: bigNumValidator(),
  HOME_MAX_AMOUNT_PER_TX: bigNumValidator(),
  HOME_MIN_AMOUNT_PER_TX: bigNumValidator(),
  HOME_REQUIRED_BLOCK_CONFIRMATIONS: envalid.num(),
  HOME_GAS_PRICE: bigNumValidator(),
  FOREIGN_RPC_URL: envalid.str(),
  FOREIGN_BRIDGE_OWNER: addressValidator(),
  FOREIGN_VALIDATORS_OWNER: addressValidator(),
  FOREIGN_UPGRADEABLE_ADMIN: addressValidator(),
  FOREIGN_REQUIRED_BLOCK_CONFIRMATIONS: envalid.num(),
  FOREIGN_GAS_PRICE: bigNumValidator(),
  REQUIRED_NUMBER_OF_VALIDATORS: envalid.num(),
  VALIDATORS: addressesValidator()
}

if (BRIDGE_MODE === 'NATIVE_TO_ERC') {
  validations = {
    ...validations,
    BRIDGEABLE_TOKEN_NAME: envalid.str(),
    BRIDGEABLE_TOKEN_SYMBOL: envalid.str(),
    BRIDGEABLE_TOKEN_DECIMALS: envalid.num(),
    FOREIGN_DAILY_LIMIT: bigNumValidator(),
    FOREIGN_MAX_AMOUNT_PER_TX: bigNumValidator(),
    FOREIGN_MIN_AMOUNT_PER_TX: bigNumValidator(),
    DEPLOY_REWARDABLE_TOKEN: envalid.bool(),
    BLOCK_REWARD_ADDRESS: addressValidator()
  }

  if (DEPLOY_REWARDABLE_TOKEN === 'true') {
    validations = {
      ...validations,
      DPOS_STAKING_ADDRESS: addressValidator()
    }
  }

  if (FOREIGN_REWARDABLE === 'BOTH_DIRECTIONS') {
    throw new Error(
      `FOREIGN_REWARDABLE: ${FOREIGN_REWARDABLE} is not supported on ${BRIDGE_MODE} bridge mode`
    )
  }

  if (HOME_REWARDABLE === 'BOTH_DIRECTIONS' && FOREIGN_REWARDABLE === 'ONE_DIRECTION') {
    throw new Error(
      `Combination of HOME_REWARDABLE: ${HOME_REWARDABLE} and FOREIGN_REWARDABLE: ${FOREIGN_REWARDABLE} should be avoided on ${BRIDGE_MODE} bridge mode.`
    )
  }
}
if (BRIDGE_MODE === 'ERC_TO_ERC') {
  validations = {
    ...validations,
    ERC20_TOKEN_ADDRESS: addressValidator(),
    BRIDGEABLE_TOKEN_NAME: envalid.str(),
    BRIDGEABLE_TOKEN_SYMBOL: envalid.str(),
    BRIDGEABLE_TOKEN_DECIMALS: envalid.num(),
    DEPLOY_REWARDABLE_TOKEN: envalid.bool(),
    DPOS_STAKING_ADDRESS: addressValidator(),
    BLOCK_REWARD_ADDRESS: addressValidator()
  }

  if (FOREIGN_REWARDABLE === 'true') {
    throw new Error(
      `Collecting fees on Foreign Network on ${BRIDGE_MODE} bridge mode is not supported.`
    )
  }
}
if (BRIDGE_MODE === 'ERC_TO_NATIVE') {
  validations = {
    ...validations,
    ERC20_TOKEN_ADDRESS: addressValidator(),
    BLOCK_REWARD_ADDRESS: addressValidator({
      default: ZERO_ADDRESS
    })
  }

  if (HOME_REWARDABLE === 'ONE_DIRECTION') {
    throw new Error(
      `Only BOTH_DIRECTIONS is supported for collecting fees on Home Network on ${BRIDGE_MODE} bridge mode.`
    )
  }

  if (FOREIGN_REWARDABLE !== 'false') {
    throw new Error(
      `Collecting fees on Foreign Network on ${BRIDGE_MODE} bridge mode is not supported.`
    )
  }

  if (HOME_REWARDABLE === 'true') {
    if (!validFeeManagerTypes.includes(HOME_FEE_MANAGER_TYPE)) {
      throw new Error(
        `Invalid fee manager type: HOME_FEE_MANAGER_TYPE = ${HOME_FEE_MANAGER_TYPE}. Supported values are ${validFeeManagerTypes}`
      )
    }
  }
}

if (HOME_REWARDABLE !== 'false' || FOREIGN_REWARDABLE !== 'false') {
  validateRewardableAddresses(VALIDATORS, VALIDATORS_REWARD_ACCOUNTS)
  validations = {
    ...validations,
    VALIDATORS_REWARD_ACCOUNTS: addressesValidator(),
    HOME_TRANSACTIONS_FEE: envalid.num(),
    FOREIGN_TRANSACTIONS_FEE: envalid.num()
  }
}

const env = envalid.cleanEnv(process.env, validations)

if (
  env.BRIDGE_MODE === 'ERC_TO_ERC' &&
  env.HOME_REWARDABLE === 'true' &&
  env.BLOCK_REWARD_ADDRESS === ZERO_ADDRESS
) {
  throw new Error(
    'Collecting fees on Home Network on ERC_TO_ERC mode without Block Reward contract is not supported.'
  )
}

module.exports = env<|MERGE_RESOLUTION|>--- conflicted
+++ resolved
@@ -8,11 +8,8 @@
 
 // Validations and constants
 const validBridgeModes = ['NATIVE_TO_ERC', 'ERC_TO_ERC', 'ERC_TO_NATIVE']
-<<<<<<< HEAD
+const validRewardModes = ['false', 'ONE_DIRECTION', 'BOTH_DIRECTIONS']
 const validFeeManagerTypes = ['BRIDGE_VALIDATORS_REWARD', 'POSDAO_REWARD']
-=======
-const validRewardModes = ['false', 'ONE_DIRECTION', 'BOTH_DIRECTIONS']
->>>>>>> 19fa684b
 const bigNumValidator = envalid.makeValidator(x => toBN(x))
 const validateAddress = address => {
   if (isAddress(address)) {
@@ -131,7 +128,7 @@
     BLOCK_REWARD_ADDRESS: addressValidator()
   }
 
-  if (FOREIGN_REWARDABLE === 'true') {
+  if (FOREIGN_REWARDABLE !== 'false') {
     throw new Error(
       `Collecting fees on Foreign Network on ${BRIDGE_MODE} bridge mode is not supported.`
     )
@@ -158,7 +155,7 @@
     )
   }
 
-  if (HOME_REWARDABLE === 'true') {
+  if (HOME_REWARDABLE === 'BOTH_DIRECTIONS') {
     if (!validFeeManagerTypes.includes(HOME_FEE_MANAGER_TYPE)) {
       throw new Error(
         `Invalid fee manager type: HOME_FEE_MANAGER_TYPE = ${HOME_FEE_MANAGER_TYPE}. Supported values are ${validFeeManagerTypes}`
