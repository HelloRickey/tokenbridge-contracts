--- conflicted
+++ resolved
@@ -62,36 +62,6 @@
   FOREIGN_BRIDGE_OWNER: ${FOREIGN_BRIDGE_OWNER},
   FOREIGN_TO_HOME_DECIMAL_SHIFT: ${foreignToHomeDecimalShift}
   `)
-<<<<<<< HEAD
-  let initializeFBridgeData
-
-  if (ERC20_EXTENDED_BY_ERC677) {
-    initializeFBridgeData = await bridge.methods
-      .initialize(
-        validatorsBridge.options.address,
-        ERC20_TOKEN_ADDRESS,
-        FOREIGN_REQUIRED_BLOCK_CONFIRMATIONS,
-        FOREIGN_GAS_PRICE,
-        [FOREIGN_DAILY_LIMIT, FOREIGN_MAX_AMOUNT_PER_TX, FOREIGN_MIN_AMOUNT_PER_TX],
-        [HOME_DAILY_LIMIT, HOME_MAX_AMOUNT_PER_TX, HOME_MIN_AMOUNT_PER_TX],
-        FOREIGN_BRIDGE_OWNER,
-        foreignToHomeDecimalShift
-      )
-      .encodeABI()
-  } else {
-    initializeFBridgeData = await bridge.methods
-      .initialize(
-        validatorsBridge.options.address,
-        ERC20_TOKEN_ADDRESS,
-        FOREIGN_REQUIRED_BLOCK_CONFIRMATIONS,
-        FOREIGN_GAS_PRICE,
-        [FOREIGN_MAX_AMOUNT_PER_TX, HOME_DAILY_LIMIT, HOME_MAX_AMOUNT_PER_TX, HOME_MIN_AMOUNT_PER_TX],
-        FOREIGN_BRIDGE_OWNER,
-        foreignToHomeDecimalShift
-      )
-      .encodeABI()
-  }
-=======
 
   const initializeFBridgeData = await bridge.methods
     .initialize(
@@ -100,13 +70,12 @@
       FOREIGN_REQUIRED_BLOCK_CONFIRMATIONS,
       FOREIGN_GAS_PRICE,
       [FOREIGN_DAILY_LIMIT, FOREIGN_MAX_AMOUNT_PER_TX, FOREIGN_MIN_AMOUNT_PER_TX],
-      [HOME_DAILY_LIMIT, HOME_MAX_AMOUNT_PER_TX],
+      [HOME_DAILY_LIMIT, HOME_MAX_AMOUNT_PER_TX, HOME_MIN_AMOUNT_PER_TX],
       FOREIGN_BRIDGE_OWNER,
       foreignToHomeDecimalShift
     )
     .encodeABI()
 
->>>>>>> cc771828
   const txInitializeBridge = await sendRawTxForeign({
     data: initializeFBridgeData,
     nonce,
