const assert = require('assert')
const Web3Utils = require('web3-utils')
const env = require('../loadEnv')

const {
  deployContract,
  privateKeyToAddress,
  sendRawTxForeign,
  upgradeProxy,
  initializeValidators,
  transferProxyOwnership,
  assertStateWithRetry
} = require('../deploymentUtils')
const { web3Foreign, deploymentPrivateKey, FOREIGN_RPC_URL } = require('../web3')

const EternalStorageProxy = require('../../../build/contracts/EternalStorageProxy.json')
const BridgeValidators = require('../../../build/contracts/BridgeValidators.json')
const ForeignBridge = require('../../../build/contracts/ForeignBridgeErcToErc.json')
const ForeignBridgeErc677ToErc677 = require('../../../build/contracts/ForeignBridgeErc677ToErc677.json')

const VALIDATORS = env.VALIDATORS.split(' ')

const {
  DEPLOYMENT_ACCOUNT_PRIVATE_KEY,
  REQUIRED_NUMBER_OF_VALIDATORS,
  FOREIGN_BRIDGE_OWNER,
  FOREIGN_VALIDATORS_OWNER,
  FOREIGN_UPGRADEABLE_ADMIN,
  FOREIGN_REQUIRED_BLOCK_CONFIRMATIONS,
  ERC20_TOKEN_ADDRESS,
  FOREIGN_GAS_PRICE,
  FOREIGN_MAX_AMOUNT_PER_TX,
  HOME_DAILY_LIMIT,
  HOME_MAX_AMOUNT_PER_TX,
  FOREIGN_MIN_AMOUNT_PER_TX,
  FOREIGN_DAILY_LIMIT,
  ERC20_EXTENDED_BY_ERC677
} = env

const DEPLOYMENT_ACCOUNT_ADDRESS = privateKeyToAddress(DEPLOYMENT_ACCOUNT_PRIVATE_KEY)

async function initializeBridge({ validatorsBridge, bridge, nonce }) {
  console.log(`Foreign Validators: ${validatorsBridge.options.address},
  ERC20_TOKEN_ADDRESS: ${ERC20_TOKEN_ADDRESS},
  FOREIGN_MAX_AMOUNT_PER_TX: ${FOREIGN_MAX_AMOUNT_PER_TX} which is ${Web3Utils.fromWei(
    FOREIGN_MAX_AMOUNT_PER_TX
  )} in eth,
  FOREIGN_GAS_PRICE: ${FOREIGN_GAS_PRICE}, FOREIGN_REQUIRED_BLOCK_CONFIRMATIONS : ${FOREIGN_REQUIRED_BLOCK_CONFIRMATIONS},
    HOME_DAILY_LIMIT: ${HOME_DAILY_LIMIT} which is ${Web3Utils.fromWei(HOME_DAILY_LIMIT)} in eth,
  HOME_MAX_AMOUNT_PER_TX: ${HOME_MAX_AMOUNT_PER_TX} which is ${Web3Utils.fromWei(
    HOME_MAX_AMOUNT_PER_TX
  )} in eth,
  FOREIGN_BRIDGE_OWNER: ${FOREIGN_BRIDGE_OWNER}
  `)
  const initializeFBridgeData = await bridge.methods
    .initialize(
      validatorsBridge.options.address,
      ERC20_TOKEN_ADDRESS,
      FOREIGN_REQUIRED_BLOCK_CONFIRMATIONS,
      FOREIGN_GAS_PRICE,
      FOREIGN_MAX_AMOUNT_PER_TX,
      HOME_DAILY_LIMIT,
      HOME_MAX_AMOUNT_PER_TX,
      FOREIGN_BRIDGE_OWNER
    )
    .encodeABI()
  const txInitializeBridge = await sendRawTxForeign({
    data: initializeFBridgeData,
    nonce,
    to: bridge.options.address,
    privateKey: deploymentPrivateKey,
    url: FOREIGN_RPC_URL
  })
  if (txInitializeBridge.status) {
    assert.strictEqual(Web3Utils.hexToNumber(txInitializeBridge.status), 1, 'Transaction Failed')
  } else {
    await assertStateWithRetry(bridge.methods.isInitialized().call, true)
  }
}

async function deployForeign() {
  if (!Web3Utils.isAddress(ERC20_TOKEN_ADDRESS)) {
    throw new Error('ERC20_TOKEN_ADDRESS env var is not defined')
  }
  let nonce = await web3Foreign.eth.getTransactionCount(DEPLOYMENT_ACCOUNT_ADDRESS)
  console.log('========================================')
  console.log('deploying ForeignBridge')
  console.log('========================================\n')

  console.log('deploying storage for foreign validators')
  const storageValidatorsForeign = await deployContract(EternalStorageProxy, [], {
    from: DEPLOYMENT_ACCOUNT_ADDRESS,
    network: 'foreign',
    nonce
  })
  nonce++
  console.log('[Foreign] BridgeValidators Storage: ', storageValidatorsForeign.options.address)

  console.log('\ndeploying implementation for foreign validators')
  const bridgeValidatorsForeign = await deployContract(BridgeValidators, [], {
    from: DEPLOYMENT_ACCOUNT_ADDRESS,
    network: 'foreign',
    nonce
  })
  nonce++
  console.log(
    '[Foreign] BridgeValidators Implementation: ',
    bridgeValidatorsForeign.options.address
  )

  console.log('\nhooking up eternal storage to BridgeValidators')
  await upgradeProxy({
    proxy: storageValidatorsForeign,
    implementationAddress: bridgeValidatorsForeign.options.address,
    version: '1',
    nonce,
    url: FOREIGN_RPC_URL
  })
  nonce++

  console.log('\ninitializing Foreign Bridge Validators with following parameters:\n')
  await initializeValidators({
    contract: bridgeValidatorsForeign,
    isRewardableBridge: false,
    requiredNumber: REQUIRED_NUMBER_OF_VALIDATORS,
    validators: VALIDATORS,
    rewardAccounts: [],
    owner: FOREIGN_VALIDATORS_OWNER,
    nonce,
    url: FOREIGN_RPC_URL
  })
  nonce++

  console.log('\nTransferring ownership of ValidatorsProxy\n')
  await transferProxyOwnership({
    proxy: storageValidatorsForeign,
    newOwner: FOREIGN_UPGRADEABLE_ADMIN,
    nonce,
    url: FOREIGN_RPC_URL
  })
  nonce++

  console.log('\ndeploying foreignBridge storage\n')
  const foreignBridgeStorage = await deployContract(EternalStorageProxy, [], {
    from: DEPLOYMENT_ACCOUNT_ADDRESS,
    network: 'foreign',
    nonce
  })
  nonce++
  console.log('[Foreign] ForeignBridge Storage: ', foreignBridgeStorage.options.address)

  console.log('\ndeploying foreignBridge implementation\n')
  const bridgeContract = ERC20_EXTENDED_BY_ERC677 ? ForeignBridgeErc677ToErc677 : ForeignBridge
  const foreignBridgeImplementation = await deployContract(bridgeContract, [], {
    from: DEPLOYMENT_ACCOUNT_ADDRESS,
    network: 'foreign',
    nonce
  })
  nonce++
  console.log(
    '[Foreign] ForeignBridge Implementation: ',
    foreignBridgeImplementation.options.address
  )

  console.log('\nhooking up ForeignBridge storage to ForeignBridge implementation')
  await upgradeProxy({
    proxy: foreignBridgeStorage,
    implementationAddress: foreignBridgeImplementation.options.address,
    version: '1',
    nonce,
    url: FOREIGN_RPC_URL
  })
  nonce++

  console.log('\ninitializing Foreign Bridge with following parameters:\n')
  foreignBridgeImplementation.options.address = foreignBridgeStorage.options.address
<<<<<<< HEAD
  await initializeBridge({
    validatorsBridge: storageValidatorsForeign,
    bridge: foreignBridgeImplementation,
    nonce
=======
  let initializeFBridgeData

  if (ERC20_EXTENDED_BY_ERC677) {
    initializeFBridgeData = await foreignBridgeImplementation.methods
      .initialize(
        storageValidatorsForeign.options.address,
        ERC20_TOKEN_ADDRESS,
        FOREIGN_REQUIRED_BLOCK_CONFIRMATIONS,
        FOREIGN_GAS_PRICE,
        FOREIGN_DAILY_LIMIT,
        FOREIGN_MAX_AMOUNT_PER_TX,
        FOREIGN_MIN_AMOUNT_PER_TX,
        HOME_DAILY_LIMIT,
        HOME_MAX_AMOUNT_PER_TX,
        FOREIGN_BRIDGE_OWNER
      )
      .encodeABI()
  } else {
    initializeFBridgeData = await foreignBridgeImplementation.methods
      .initialize(
        storageValidatorsForeign.options.address,
        ERC20_TOKEN_ADDRESS,
        FOREIGN_REQUIRED_BLOCK_CONFIRMATIONS,
        FOREIGN_GAS_PRICE,
        FOREIGN_MAX_AMOUNT_PER_TX,
        HOME_DAILY_LIMIT,
        HOME_MAX_AMOUNT_PER_TX,
        FOREIGN_BRIDGE_OWNER
      )
      .encodeABI()
  }

  const txInitializeBridge = await sendRawTxForeign({
    data: initializeFBridgeData,
    nonce: foreignNonce,
    to: foreignBridgeStorage.options.address,
    privateKey: deploymentPrivateKey,
    url: FOREIGN_RPC_URL
>>>>>>> 1d61c2ca
  })
  nonce++

  console.log('transferring proxy ownership to multisig for foreign bridge Proxy contract')
  await transferProxyOwnership({
    proxy: foreignBridgeStorage,
    newOwner: FOREIGN_UPGRADEABLE_ADMIN,
    nonce,
    url: FOREIGN_RPC_URL
  })

  console.log('\nForeign Deployment Bridge completed\n')
  return {
    foreignBridge: {
      address: foreignBridgeStorage.options.address,
      deployedBlockNumber: Web3Utils.hexToNumber(foreignBridgeStorage.deployedBlockNumber)
    }
  }
}

module.exports = deployForeign<|MERGE_RESOLUTION|>--- conflicted
+++ resolved
@@ -52,134 +52,6 @@
   )} in eth,
   FOREIGN_BRIDGE_OWNER: ${FOREIGN_BRIDGE_OWNER}
   `)
-  const initializeFBridgeData = await bridge.methods
-    .initialize(
-      validatorsBridge.options.address,
-      ERC20_TOKEN_ADDRESS,
-      FOREIGN_REQUIRED_BLOCK_CONFIRMATIONS,
-      FOREIGN_GAS_PRICE,
-      FOREIGN_MAX_AMOUNT_PER_TX,
-      HOME_DAILY_LIMIT,
-      HOME_MAX_AMOUNT_PER_TX,
-      FOREIGN_BRIDGE_OWNER
-    )
-    .encodeABI()
-  const txInitializeBridge = await sendRawTxForeign({
-    data: initializeFBridgeData,
-    nonce,
-    to: bridge.options.address,
-    privateKey: deploymentPrivateKey,
-    url: FOREIGN_RPC_URL
-  })
-  if (txInitializeBridge.status) {
-    assert.strictEqual(Web3Utils.hexToNumber(txInitializeBridge.status), 1, 'Transaction Failed')
-  } else {
-    await assertStateWithRetry(bridge.methods.isInitialized().call, true)
-  }
-}
-
-async function deployForeign() {
-  if (!Web3Utils.isAddress(ERC20_TOKEN_ADDRESS)) {
-    throw new Error('ERC20_TOKEN_ADDRESS env var is not defined')
-  }
-  let nonce = await web3Foreign.eth.getTransactionCount(DEPLOYMENT_ACCOUNT_ADDRESS)
-  console.log('========================================')
-  console.log('deploying ForeignBridge')
-  console.log('========================================\n')
-
-  console.log('deploying storage for foreign validators')
-  const storageValidatorsForeign = await deployContract(EternalStorageProxy, [], {
-    from: DEPLOYMENT_ACCOUNT_ADDRESS,
-    network: 'foreign',
-    nonce
-  })
-  nonce++
-  console.log('[Foreign] BridgeValidators Storage: ', storageValidatorsForeign.options.address)
-
-  console.log('\ndeploying implementation for foreign validators')
-  const bridgeValidatorsForeign = await deployContract(BridgeValidators, [], {
-    from: DEPLOYMENT_ACCOUNT_ADDRESS,
-    network: 'foreign',
-    nonce
-  })
-  nonce++
-  console.log(
-    '[Foreign] BridgeValidators Implementation: ',
-    bridgeValidatorsForeign.options.address
-  )
-
-  console.log('\nhooking up eternal storage to BridgeValidators')
-  await upgradeProxy({
-    proxy: storageValidatorsForeign,
-    implementationAddress: bridgeValidatorsForeign.options.address,
-    version: '1',
-    nonce,
-    url: FOREIGN_RPC_URL
-  })
-  nonce++
-
-  console.log('\ninitializing Foreign Bridge Validators with following parameters:\n')
-  await initializeValidators({
-    contract: bridgeValidatorsForeign,
-    isRewardableBridge: false,
-    requiredNumber: REQUIRED_NUMBER_OF_VALIDATORS,
-    validators: VALIDATORS,
-    rewardAccounts: [],
-    owner: FOREIGN_VALIDATORS_OWNER,
-    nonce,
-    url: FOREIGN_RPC_URL
-  })
-  nonce++
-
-  console.log('\nTransferring ownership of ValidatorsProxy\n')
-  await transferProxyOwnership({
-    proxy: storageValidatorsForeign,
-    newOwner: FOREIGN_UPGRADEABLE_ADMIN,
-    nonce,
-    url: FOREIGN_RPC_URL
-  })
-  nonce++
-
-  console.log('\ndeploying foreignBridge storage\n')
-  const foreignBridgeStorage = await deployContract(EternalStorageProxy, [], {
-    from: DEPLOYMENT_ACCOUNT_ADDRESS,
-    network: 'foreign',
-    nonce
-  })
-  nonce++
-  console.log('[Foreign] ForeignBridge Storage: ', foreignBridgeStorage.options.address)
-
-  console.log('\ndeploying foreignBridge implementation\n')
-  const bridgeContract = ERC20_EXTENDED_BY_ERC677 ? ForeignBridgeErc677ToErc677 : ForeignBridge
-  const foreignBridgeImplementation = await deployContract(bridgeContract, [], {
-    from: DEPLOYMENT_ACCOUNT_ADDRESS,
-    network: 'foreign',
-    nonce
-  })
-  nonce++
-  console.log(
-    '[Foreign] ForeignBridge Implementation: ',
-    foreignBridgeImplementation.options.address
-  )
-
-  console.log('\nhooking up ForeignBridge storage to ForeignBridge implementation')
-  await upgradeProxy({
-    proxy: foreignBridgeStorage,
-    implementationAddress: foreignBridgeImplementation.options.address,
-    version: '1',
-    nonce,
-    url: FOREIGN_RPC_URL
-  })
-  nonce++
-
-  console.log('\ninitializing Foreign Bridge with following parameters:\n')
-  foreignBridgeImplementation.options.address = foreignBridgeStorage.options.address
-<<<<<<< HEAD
-  await initializeBridge({
-    validatorsBridge: storageValidatorsForeign,
-    bridge: foreignBridgeImplementation,
-    nonce
-=======
   let initializeFBridgeData
 
   if (ERC20_EXTENDED_BY_ERC677) {
@@ -211,14 +83,120 @@
       )
       .encodeABI()
   }
-
   const txInitializeBridge = await sendRawTxForeign({
     data: initializeFBridgeData,
-    nonce: foreignNonce,
-    to: foreignBridgeStorage.options.address,
+    nonce,
+    to: bridge.options.address,
     privateKey: deploymentPrivateKey,
     url: FOREIGN_RPC_URL
->>>>>>> 1d61c2ca
+  })
+  if (txInitializeBridge.status) {
+    assert.strictEqual(Web3Utils.hexToNumber(txInitializeBridge.status), 1, 'Transaction Failed')
+  } else {
+    await assertStateWithRetry(bridge.methods.isInitialized().call, true)
+  }
+}
+
+async function deployForeign() {
+  if (!Web3Utils.isAddress(ERC20_TOKEN_ADDRESS)) {
+    throw new Error('ERC20_TOKEN_ADDRESS env var is not defined')
+  }
+  let nonce = await web3Foreign.eth.getTransactionCount(DEPLOYMENT_ACCOUNT_ADDRESS)
+  console.log('========================================')
+  console.log('deploying ForeignBridge')
+  console.log('========================================\n')
+
+  console.log('deploying storage for foreign validators')
+  const storageValidatorsForeign = await deployContract(EternalStorageProxy, [], {
+    from: DEPLOYMENT_ACCOUNT_ADDRESS,
+    network: 'foreign',
+    nonce
+  })
+  nonce++
+  console.log('[Foreign] BridgeValidators Storage: ', storageValidatorsForeign.options.address)
+
+  console.log('\ndeploying implementation for foreign validators')
+  const bridgeValidatorsForeign = await deployContract(BridgeValidators, [], {
+    from: DEPLOYMENT_ACCOUNT_ADDRESS,
+    network: 'foreign',
+    nonce
+  })
+  nonce++
+  console.log(
+    '[Foreign] BridgeValidators Implementation: ',
+    bridgeValidatorsForeign.options.address
+  )
+
+  console.log('\nhooking up eternal storage to BridgeValidators')
+  await upgradeProxy({
+    proxy: storageValidatorsForeign,
+    implementationAddress: bridgeValidatorsForeign.options.address,
+    version: '1',
+    nonce,
+    url: FOREIGN_RPC_URL
+  })
+  nonce++
+
+  console.log('\ninitializing Foreign Bridge Validators with following parameters:\n')
+  await initializeValidators({
+    contract: bridgeValidatorsForeign,
+    isRewardableBridge: false,
+    requiredNumber: REQUIRED_NUMBER_OF_VALIDATORS,
+    validators: VALIDATORS,
+    rewardAccounts: [],
+    owner: FOREIGN_VALIDATORS_OWNER,
+    nonce,
+    url: FOREIGN_RPC_URL
+  })
+  nonce++
+
+  console.log('\nTransferring ownership of ValidatorsProxy\n')
+  await transferProxyOwnership({
+    proxy: storageValidatorsForeign,
+    newOwner: FOREIGN_UPGRADEABLE_ADMIN,
+    nonce,
+    url: FOREIGN_RPC_URL
+  })
+  nonce++
+
+  console.log('\ndeploying foreignBridge storage\n')
+  const foreignBridgeStorage = await deployContract(EternalStorageProxy, [], {
+    from: DEPLOYMENT_ACCOUNT_ADDRESS,
+    network: 'foreign',
+    nonce
+  })
+  nonce++
+  console.log('[Foreign] ForeignBridge Storage: ', foreignBridgeStorage.options.address)
+
+  console.log('\ndeploying foreignBridge implementation\n')
+  const bridgeContract = ERC20_EXTENDED_BY_ERC677 ? ForeignBridgeErc677ToErc677 : ForeignBridge
+  const foreignBridgeImplementation = await deployContract(bridgeContract, [], {
+    from: DEPLOYMENT_ACCOUNT_ADDRESS,
+    network: 'foreign',
+    nonce
+  })
+  nonce++
+  console.log(
+    '[Foreign] ForeignBridge Implementation: ',
+    foreignBridgeImplementation.options.address
+  )
+
+  console.log('\nhooking up ForeignBridge storage to ForeignBridge implementation')
+  await upgradeProxy({
+    proxy: foreignBridgeStorage,
+    implementationAddress: foreignBridgeImplementation.options.address,
+    version: '1',
+    nonce,
+    url: FOREIGN_RPC_URL
+  })
+  nonce++
+
+  console.log('\ninitializing Foreign Bridge with following parameters:\n')
+  foreignBridgeImplementation.options.address = foreignBridgeStorage.options.address
+  await initializeBridge({
+    validatorsBridge: storageValidatorsForeign,
+    bridge: foreignBridgeImplementation,
+    nonce
   })
   nonce++
 
